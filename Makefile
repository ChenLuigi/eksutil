#
# This is free and unencumbered software released into the public domain.
#
# Anyone is free to copy, modify, publish, use, compile, sell, or
# distribute this software, either in source code form or as a compiled
# binary, for any purpose, commercial or non-commercial, and by any
# means.
#
# In jurisdictions that recognize copyright laws, the author or authors
# of this software dedicate any and all copyright interest in the
# software to the public domain. We make this dedication for the benefit
# of the public at large and to the detriment of our heirs and
# successors. We intend this dedication to be an overt act of
# relinquishment in perpetuity of all present and future rights to this
# software under copyright law.
#
# THE SOFTWARE IS PROVIDED "AS IS", WITHOUT WARRANTY OF ANY KIND,
# EXPRESS OR IMPLIED, INCLUDING BUT NOT LIMITED TO THE WARRANTIES OF
# MERCHANTABILITY, FITNESS FOR A PARTICULAR PURPOSE AND NONINFRINGEMENT.
# IN NO EVENT SHALL THE AUTHORS BE LIABLE FOR ANY CLAIM, DAMAGES OR
# OTHER LIABILITY, WHETHER IN AN ACTION OF CONTRACT, TORT OR OTHERWISE,
# ARISING FROM, OUT OF OR IN CONNECTION WITH THE SOFTWARE OR THE USE OR
# OTHER DEALINGS IN THE SOFTWARE.
#
# For more information, please refer to <http://unlicense.org/>
#

HANDLER ?= main
PACKAGE ?= $(HANDLER)
GOPATH  ?= $(HOME)/go
GOOS    ?= linux
GOARCH  ?= amd64

WORKDIR = $(CURDIR:$(GOPATH)%=/go%)
ifeq ($(WORKDIR),$(CURDIR))
	WORKDIR = /tmp
endif

all: dep build pack 

dep:
<<<<<<< HEAD
=======
	@echo "Checking dependencies..."
>>>>>>> 7fa49834
	@dep ensure

build:
	@echo "Building..."
	@GOOS=$(GOOS) GOARCH=$(GOARCH) go build -ldflags='-w -s' -o $(HANDLER)

pack:
	@echo "Packing binary..."
	@zip $(PACKAGE).zip $(HANDLER)

clean:
	@echo "Cleaning up..."
	@rm -rf $(HANDLER) $(PACKAGE).zip

.PHONY: all dep build pack clean<|MERGE_RESOLUTION|>--- conflicted
+++ resolved
@@ -39,10 +39,7 @@
 all: dep build pack 
 
 dep:
-<<<<<<< HEAD
-=======
 	@echo "Checking dependencies..."
->>>>>>> 7fa49834
 	@dep ensure
 
 build:
